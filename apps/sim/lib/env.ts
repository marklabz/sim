import { createEnv } from '@t3-oss/env-nextjs'
import { z } from 'zod'

export const env = createEnv({
  skipValidation: true,

  server: {
    DATABASE_URL: z.string().url(),
    BETTER_AUTH_URL: z.string().url(),
    BETTER_AUTH_SECRET: z.string().min(32),
    DISABLE_REGISTRATION: z.boolean().optional(),
    ENCRYPTION_KEY: z.string().min(32),
    INTERNAL_API_SECRET: z.string().min(32),

    POSTGRES_URL: z.string().url().optional(),
    STRIPE_SECRET_KEY: z.string().min(1).optional(),
    STRIPE_BILLING_WEBHOOK_SECRET: z.string().min(1).optional(),
    STRIPE_WEBHOOK_SECRET: z.string().min(1).optional(),
    STRIPE_FREE_PRICE_ID: z.string().min(1).optional(),
    FREE_TIER_COST_LIMIT: z.number().optional(),
    STRIPE_PRO_PRICE_ID: z.string().min(1).optional(),
    PRO_TIER_COST_LIMIT: z.number().optional(),
    STRIPE_TEAM_PRICE_ID: z.string().min(1).optional(),
    TEAM_TIER_COST_LIMIT: z.number().optional(),
    STRIPE_ENTERPRISE_PRICE_ID: z.string().min(1).optional(),
    ENTERPRISE_TIER_COST_LIMIT: z.number().optional(),
    RESEND_API_KEY: z.string().min(1).optional(),
    EMAIL_DOMAIN: z.string().min(1).optional(),
    OPENAI_API_KEY: z.string().min(1).optional(),
    OPENAI_API_KEY_1: z.string().min(1).optional(),
    OPENAI_API_KEY_2: z.string().min(1).optional(),
    OPENAI_API_KEY_3: z.string().min(1).optional(),
    MISTRAL_API_KEY: z.string().min(1).optional(),
    ANTHROPIC_API_KEY_1: z.string().min(1).optional(),
    ANTHROPIC_API_KEY_2: z.string().min(1).optional(),
    ANTHROPIC_API_KEY_3: z.string().min(1).optional(),
    FREESTYLE_API_KEY: z.string().min(1).optional(),
    TELEMETRY_ENDPOINT: z.string().url().optional(),
    COST_MULTIPLIER: z.number().optional(),
    JWT_SECRET: z.string().min(1).optional(),
    BROWSERBASE_API_KEY: z.string().min(1).optional(),
    BROWSERBASE_PROJECT_ID: z.string().min(1).optional(),
    OLLAMA_URL: z.string().url().optional(),
    SENTRY_ORG: z.string().optional(),
    SENTRY_PROJECT: z.string().optional(),
    SENTRY_AUTH_TOKEN: z.string().optional(),
    REDIS_URL: z.string().url().optional(),
    NEXT_RUNTIME: z.string().optional(),
    VERCEL_ENV: z.string().optional(),

    // Trigger.dev
    TRIGGER_SECRET_KEY: z.string().min(1).optional(),

    // Storage
    AWS_REGION: z.string().optional(),
    AWS_ACCESS_KEY_ID: z.string().optional(),
    AWS_SECRET_ACCESS_KEY: z.string().optional(),
    S3_BUCKET_NAME: z.string().optional(),
    S3_LOGS_BUCKET_NAME: z.string().optional(),
    S3_KB_BUCKET_NAME: z.string().optional(),
    AZURE_ACCOUNT_NAME: z.string().optional(),
    AZURE_ACCOUNT_KEY: z.string().optional(),
    AZURE_CONNECTION_STRING: z.string().optional(),
    AZURE_STORAGE_CONTAINER_NAME: z.string().optional(),
    AZURE_STORAGE_KB_CONTAINER_NAME: z.string().optional(),

    // Miscellaneous
    CRON_SECRET: z.string().optional(),
    FREE_PLAN_LOG_RETENTION_DAYS: z.string().optional(),
    GITHUB_TOKEN: z.string().optional(),
    ELEVENLABS_API_KEY: z.string().min(1).optional(),
    AZURE_OPENAI_ENDPOINT: z.string().url().optional(),
    AZURE_OPENAI_API_VERSION: z.string().optional(),

    // OAuth blocks (all optional)
    GOOGLE_CLIENT_ID: z.string().optional(),
    GOOGLE_CLIENT_SECRET: z.string().optional(),
    GITHUB_CLIENT_ID: z.string().optional(),
    GITHUB_CLIENT_SECRET: z.string().optional(),
    GITHUB_REPO_CLIENT_ID: z.string().optional(),
    GITHUB_REPO_CLIENT_SECRET: z.string().optional(),
    X_CLIENT_ID: z.string().optional(),
    X_CLIENT_SECRET: z.string().optional(),
    CONFLUENCE_CLIENT_ID: z.string().optional(),
    CONFLUENCE_CLIENT_SECRET: z.string().optional(),
    JIRA_CLIENT_ID: z.string().optional(),
    JIRA_CLIENT_SECRET: z.string().optional(),
    AIRTABLE_CLIENT_ID: z.string().optional(),
    AIRTABLE_CLIENT_SECRET: z.string().optional(),
    SUPABASE_CLIENT_ID: z.string().optional(),
    SUPABASE_CLIENT_SECRET: z.string().optional(),
    NOTION_CLIENT_ID: z.string().optional(),
    NOTION_CLIENT_SECRET: z.string().optional(),
    DISCORD_CLIENT_ID: z.string().optional(),
    DISCORD_CLIENT_SECRET: z.string().optional(),
    MICROSOFT_CLIENT_ID: z.string().optional(),
    MICROSOFT_CLIENT_SECRET: z.string().optional(),
    HUBSPOT_CLIENT_ID: z.string().optional(),
    HUBSPOT_CLIENT_SECRET: z.string().optional(),
    WEALTHBOX_CLIENT_ID: z.string().optional(),
    WEALTHBOX_CLIENT_SECRET: z.string().optional(),
    DOCKER_BUILD: z.boolean().optional(),
    LINEAR_CLIENT_ID: z.string().optional(),
    LINEAR_CLIENT_SECRET: z.string().optional(),
    SLACK_CLIENT_ID: z.string().optional(),
    SLACK_CLIENT_SECRET: z.string().optional(),
    REDDIT_CLIENT_ID: z.string().optional(),
    REDDIT_CLIENT_SECRET: z.string().optional(),
    SOCKET_SERVER_URL: z.string().url().optional(),
    SOCKET_PORT: z.number().optional(),
    PORT: z.number().optional(),
    ALLOWED_ORIGINS: z.string().optional(),
    // Job Queue Configuration
    JOB_RETENTION_DAYS: z.string().optional().default('1'), // How long to keep completed jobs
  },

  client: {
    NEXT_PUBLIC_APP_URL: z.string().url(),
    NEXT_PUBLIC_VERCEL_URL: z.string().optional(),
    NEXT_PUBLIC_SENTRY_DSN: z.string().url().optional(),
    NEXT_PUBLIC_GOOGLE_CLIENT_ID: z.string().optional(),
    NEXT_PUBLIC_GOOGLE_API_KEY: z.string().optional(),
    NEXT_PUBLIC_GOOGLE_PROJECT_NUMBER: z.string().optional(),
    NEXT_PUBLIC_SOCKET_URL: z.string().url().optional(),
  },

  // Variables available on both server and client
  shared: {
    NODE_ENV: z.enum(['development', 'test', 'production']).optional(),
    NEXT_TELEMETRY_DISABLED: z.string().optional(),
  },

  experimental__runtimeEnv: {
    NEXT_PUBLIC_APP_URL: process.env.NEXT_PUBLIC_APP_URL,
<<<<<<< HEAD
    NEXT_PUBLIC_VERCEL_URL: process.env.NEXT_PUBLIC_VERCEL_URL,
=======
    NEXT_PUBLIC_VERCEL_URL: process.env.VERCEL_URL,
>>>>>>> 21ffa504
    NEXT_PUBLIC_SENTRY_DSN: process.env.NEXT_PUBLIC_SENTRY_DSN,
    NEXT_PUBLIC_GOOGLE_CLIENT_ID: process.env.NEXT_PUBLIC_GOOGLE_CLIENT_ID,
    NEXT_PUBLIC_GOOGLE_API_KEY: process.env.NEXT_PUBLIC_GOOGLE_API_KEY,
    NEXT_PUBLIC_GOOGLE_PROJECT_NUMBER: process.env.NEXT_PUBLIC_GOOGLE_PROJECT_NUMBER,
    NEXT_PUBLIC_SOCKET_URL: process.env.NEXT_PUBLIC_SOCKET_URL,
    NODE_ENV: process.env.NODE_ENV,
    NEXT_TELEMETRY_DISABLED: process.env.NEXT_TELEMETRY_DISABLED,
  },
})

// Needing this utility because t3-env is returning string for boolean values.
export const isTruthy = (value: string | boolean | number | undefined) =>
  typeof value === 'string' ? value === 'true' || value === '1' : Boolean(value)<|MERGE_RESOLUTION|>--- conflicted
+++ resolved
@@ -1,5 +1,16 @@
 import { createEnv } from '@t3-oss/env-nextjs'
+import { env as runtimeEnv } from 'next-runtime-env'
 import { z } from 'zod'
+
+/**
+ * Universal environment variable getter that works in both client and server contexts.
+ * - Client-side: Uses next-runtime-env for runtime injection (supports Docker runtime vars)
+ * - Server-side: Falls back to process.env when runtimeEnv returns undefined
+ * - Provides seamless Docker runtime variable support for NEXT_PUBLIC_ vars
+ */
+const getEnv = (variable: string): string | undefined => {
+  return runtimeEnv(variable) ?? process.env[variable]
+}
 
 export const env = createEnv({
   skipValidation: true,
@@ -110,8 +121,7 @@
     SOCKET_PORT: z.number().optional(),
     PORT: z.number().optional(),
     ALLOWED_ORIGINS: z.string().optional(),
-    // Job Queue Configuration
-    JOB_RETENTION_DAYS: z.string().optional().default('1'), // How long to keep completed jobs
+    JOB_RETENTION_DAYS: z.string().optional().default('1'),
   },
 
   client: {
@@ -132,11 +142,7 @@
 
   experimental__runtimeEnv: {
     NEXT_PUBLIC_APP_URL: process.env.NEXT_PUBLIC_APP_URL,
-<<<<<<< HEAD
     NEXT_PUBLIC_VERCEL_URL: process.env.NEXT_PUBLIC_VERCEL_URL,
-=======
-    NEXT_PUBLIC_VERCEL_URL: process.env.VERCEL_URL,
->>>>>>> 21ffa504
     NEXT_PUBLIC_SENTRY_DSN: process.env.NEXT_PUBLIC_SENTRY_DSN,
     NEXT_PUBLIC_GOOGLE_CLIENT_ID: process.env.NEXT_PUBLIC_GOOGLE_CLIENT_ID,
     NEXT_PUBLIC_GOOGLE_API_KEY: process.env.NEXT_PUBLIC_GOOGLE_API_KEY,
@@ -149,4 +155,6 @@
 
 // Needing this utility because t3-env is returning string for boolean values.
 export const isTruthy = (value: string | boolean | number | undefined) =>
-  typeof value === 'string' ? value === 'true' || value === '1' : Boolean(value)+  typeof value === 'string' ? value === 'true' || value === '1' : Boolean(value)
+
+export { getEnv }